import os
import subprocess
import sys
import re


def remove_setuptools():
    """
    Remove setuptools from the current environment.
    """
    print("Removing setuptools")
    cmd = [sys.executable, '-m', 'pip', 'uninstall', '-y', 'setuptools']
    # set cwd to something other than '.' to avoid detecting
    # '.' as the installed package.
    subprocess.check_call(cmd, cwd=os.environ['TOX_WORK_DIR'])


def is_install_self(args):
    """
    Do the args represent an install of .?
    """
    def strip_extras(arg):
        match = re.match(r'(.*)?\[.*\]$', arg)
        return match.group(1) if match else arg

    return (
        'install' in args
        and any(
            arg in ['.', os.getcwd()]
            for arg in map(strip_extras, args)
        )
    )


def pip(*args):
    cmd = [sys.executable, '-m', 'pip'] + list(args)
    return subprocess.check_call(cmd)


def test_dependencies():
    from ConfigParser import ConfigParser

    def clean(dep):
        spec, _, _ = dep.partition('#')
        return spec.strip()

    parser = ConfigParser()
    parser.read('setup.cfg')
    raw = parser.get('options.extras_require', 'tests').split('\n')
    return filter(None, map(clean, raw))


def run(args):
    os.environ['PIP_USE_PEP517'] = 'true'

    if is_install_self(args):
        remove_setuptools()
<<<<<<< HEAD
        sys.version_info > (3,) or disable_python_requires()
=======
        bootstrap()
>>>>>>> 03d36b9e

    pip(*args)


if __name__ == '__main__':
    run(sys.argv[1:])<|MERGE_RESOLUTION|>--- conflicted
+++ resolved
@@ -55,11 +55,6 @@
 
     if is_install_self(args):
         remove_setuptools()
-<<<<<<< HEAD
-        sys.version_info > (3,) or disable_python_requires()
-=======
-        bootstrap()
->>>>>>> 03d36b9e
 
     pip(*args)
 
