--- conflicted
+++ resolved
@@ -224,9 +224,6 @@
             data = f.read()
             f.close()
 
-<<<<<<< HEAD
-            if data.startswith('10') or data.startswith('9') or data.startswith('8'):
-=======
             if data.startswith('<?xml'):
                 dirurl = urlre.search(data).group(1)    # get repository URL
                 localrev = max([int(m.group(1)) for m in revre.finditer(data)]+[0])
@@ -238,7 +235,6 @@
                     dirs[:] = []
                     continue
                    
->>>>>>> ff75a6cb
                 data = map(str.splitlines,data.split('\n\x0c\n'))
                 del data[0][0]  # get rid of the '8' or '9' or '10'
                 dirurl = data[0][3]
