"""setuptools.command.egg_info

Create a distribution's .egg-info directory and contents"""

from distutils.filelist import FileList as _FileList
from distutils.util import convert_path
from distutils import log
import distutils.errors
import distutils.filelist
import os
import re
import sys
import io
import warnings
import time

<<<<<<< HEAD
import six

try:
    from setuptools_svn import svn_utils
except ImportError:
    pass
=======
from setuptools.compat import basestring, PY3, StringIO
>>>>>>> 6bdbe895

from setuptools import Command
from setuptools.command.sdist import sdist
from setuptools.command.sdist import walk_revctrl
from setuptools.command.setopt import edit_config
from setuptools.command import bdist_egg
from pkg_resources import (
    parse_requirements, safe_name, parse_version,
    safe_version, yield_lines, EntryPoint, iter_entry_points, to_filename)
import setuptools.unicode_utils as unicode_utils

from pkg_resources import packaging

try:
    from setuptools_svn import svn_utils
except ImportError:
    pass


class egg_info(Command):
    description = "create a distribution's .egg-info directory"

    user_options = [
        ('egg-base=', 'e', "directory containing .egg-info directories"
                           " (default: top of the source tree)"),
        ('tag-svn-revision', 'r',
         "Add subversion revision ID to version number"),
        ('tag-date', 'd', "Add date stamp (e.g. 20050528) to version number"),
        ('tag-build=', 'b', "Specify explicit tag to add to version number"),
        ('no-svn-revision', 'R',
         "Don't add subversion revision ID [default]"),
        ('no-date', 'D', "Don't include date stamp [default]"),
    ]

    boolean_options = ['tag-date', 'tag-svn-revision']
    negative_opt = {'no-svn-revision': 'tag-svn-revision',
                    'no-date': 'tag-date'}

    def initialize_options(self):
        self.egg_name = None
        self.egg_version = None
        self.egg_base = None
        self.egg_info = None
        self.tag_build = None
        self.tag_svn_revision = 0
        self.tag_date = 0
        self.broken_egg_info = False
        self.vtags = None

    def save_version_info(self, filename):
        values = dict(
            egg_info=dict(
                tag_svn_revision=0,
                tag_date=0,
                tag_build=self.tags(),
            )
        )
        edit_config(filename, values)

    def finalize_options(self):
        self.egg_name = safe_name(self.distribution.get_name())
        self.vtags = self.tags()
        self.egg_version = self.tagged_version()

        parsed_version = parse_version(self.egg_version)

        try:
            is_version = isinstance(parsed_version, packaging.version.Version)
            spec = (
                "%s==%s" if is_version else "%s===%s"
            )
            list(
                parse_requirements(spec % (self.egg_name, self.egg_version))
            )
        except ValueError:
            raise distutils.errors.DistutilsOptionError(
                "Invalid distribution name or version syntax: %s-%s" %
                (self.egg_name, self.egg_version)
            )

        if self.egg_base is None:
            dirs = self.distribution.package_dir
            self.egg_base = (dirs or {}).get('', os.curdir)

        self.ensure_dirname('egg_base')
        self.egg_info = to_filename(self.egg_name) + '.egg-info'
        if self.egg_base != os.curdir:
            self.egg_info = os.path.join(self.egg_base, self.egg_info)
        if '-' in self.egg_name:
            self.check_broken_egg_info()

        # Set package version for the benefit of dumber commands
        # (e.g. sdist, bdist_wininst, etc.)
        #
        self.distribution.metadata.version = self.egg_version

        # If we bootstrapped around the lack of a PKG-INFO, as might be the
        # case in a fresh checkout, make sure that any special tags get added
        # to the version info
        #
        pd = self.distribution._patched_dist
        if pd is not None and pd.key == self.egg_name.lower():
            pd._version = self.egg_version
            pd._parsed_version = parse_version(self.egg_version)
            self.distribution._patched_dist = None

    def write_or_delete_file(self, what, filename, data, force=False):
        """Write `data` to `filename` or delete if empty

        If `data` is non-empty, this routine is the same as ``write_file()``.
        If `data` is empty but not ``None``, this is the same as calling
        ``delete_file(filename)`.  If `data` is ``None``, then this is a no-op
        unless `filename` exists, in which case a warning is issued about the
        orphaned file (if `force` is false), or deleted (if `force` is true).
        """
        if data:
            self.write_file(what, filename, data)
        elif os.path.exists(filename):
            if data is None and not force:
                log.warn(
                    "%s not set in setup(), but %s exists", what, filename
                )
                return
            else:
                self.delete_file(filename)

    def write_file(self, what, filename, data):
        """Write `data` to `filename` (if not a dry run) after announcing it

        `what` is used in a log message to identify what is being written
        to the file.
        """
        log.info("writing %s to %s", what, filename)
        if six.PY3:
            data = data.encode("utf-8")
        if not self.dry_run:
            f = open(filename, 'wb')
            f.write(data)
            f.close()

    def delete_file(self, filename):
        """Delete `filename` (if not a dry run) after announcing it"""
        log.info("deleting %s", filename)
        if not self.dry_run:
            os.unlink(filename)

    def tagged_version(self):
        version = self.distribution.get_version()
        # egg_info may be called more than once for a distribution,
        # in which case the version string already contains all tags.
        if self.vtags and version.endswith(self.vtags):
            return safe_version(version)
        return safe_version(version + self.vtags)

    def run(self):
        self.mkpath(self.egg_info)
        installer = self.distribution.fetch_build_egg
        for ep in iter_entry_points('egg_info.writers'):
            ep.require(installer=installer)
            writer = ep.resolve()
            writer(self, ep.name, os.path.join(self.egg_info, ep.name))

        # Get rid of native_libs.txt if it was put there by older bdist_egg
        nl = os.path.join(self.egg_info, "native_libs.txt")
        if os.path.exists(nl):
            self.delete_file(nl)

        self.find_sources()

    def tags(self):
        version = ''
        if self.tag_build:
            version += self.tag_build
        if self.tag_svn_revision:
            version += '-r%s' % self.get_svn_revision()
        if self.tag_date:
            version += time.strftime("-%Y%m%d")
        return version

    @staticmethod
    def get_svn_revision():
        if 'svn_utils' not in globals():
            return "0"
        return str(svn_utils.SvnInfo.load(os.curdir).get_revision())

    def find_sources(self):
        """Generate SOURCES.txt manifest file"""
        manifest_filename = os.path.join(self.egg_info, "SOURCES.txt")
        mm = manifest_maker(self.distribution)
        mm.manifest = manifest_filename
        mm.run()
        self.filelist = mm.filelist

    def check_broken_egg_info(self):
        bei = self.egg_name + '.egg-info'
        if self.egg_base != os.curdir:
            bei = os.path.join(self.egg_base, bei)
        if os.path.exists(bei):
            log.warn(
                "-" * 78 + '\n'
                "Note: Your current .egg-info directory has a '-' in its name;"
                '\nthis will not work correctly with "setup.py develop".\n\n'
                'Please rename %s to %s to correct this problem.\n' + '-' * 78,
                bei, self.egg_info
            )
            self.broken_egg_info = self.egg_info
            self.egg_info = bei  # make it work for now


class FileList(_FileList):
    """File list that accepts only existing, platform-independent paths"""

    def append(self, item):
        if item.endswith('\r'):  # Fix older sdists built on Windows
            item = item[:-1]
        path = convert_path(item)

        if self._safe_path(path):
            self.files.append(path)

    def extend(self, paths):
        self.files.extend(filter(self._safe_path, paths))

    def _repair(self):
        """
        Replace self.files with only safe paths

        Because some owners of FileList manipulate the underlying
        ``files`` attribute directly, this method must be called to
        repair those paths.
        """
        self.files = list(filter(self._safe_path, self.files))

    def _safe_path(self, path):
        enc_warn = "'%s' not %s encodable -- skipping"

        # To avoid accidental trans-codings errors, first to unicode
        u_path = unicode_utils.filesys_decode(path)
        if u_path is None:
            log.warn("'%s' in unexpected encoding -- skipping" % path)
            return False

        # Must ensure utf-8 encodability
        utf8_path = unicode_utils.try_encode(u_path, "utf-8")
        if utf8_path is None:
            log.warn(enc_warn, path, 'utf-8')
            return False

        try:
            # accept is either way checks out
            if os.path.exists(u_path) or os.path.exists(utf8_path):
                return True
        # this will catch any encode errors decoding u_path
        except UnicodeEncodeError:
            log.warn(enc_warn, path, sys.getfilesystemencoding())


class manifest_maker(sdist):
    template = "MANIFEST.in"

    def initialize_options(self):
        self.use_defaults = 1
        self.prune = 1
        self.manifest_only = 1
        self.force_manifest = 1

    def finalize_options(self):
        pass

    def run(self):
        self.filelist = FileList()
        if not os.path.exists(self.manifest):
            self.write_manifest()  # it must exist so it'll get in the list
        self.filelist.findall()
        self.add_defaults()
        if os.path.exists(self.template):
            self.read_template()
        self.prune_file_list()
        self.filelist.sort()
        self.filelist.remove_duplicates()
        self.write_manifest()

    def _manifest_normalize(self, path):
        path = unicode_utils.filesys_decode(path)
        return path.replace(os.sep, '/')

    def write_manifest(self):
        """
        Write the file list in 'self.filelist' to the manifest file
        named by 'self.manifest'.
        """
        self.filelist._repair()

        # Now _repairs should encodability, but not unicode
        files = [self._manifest_normalize(f) for f in self.filelist.files]
        msg = "writing manifest file '%s'" % self.manifest
        self.execute(write_file, (self.manifest, files), msg)

    def warn(self, msg):  # suppress missing-file warnings from sdist
        if not msg.startswith("standard file not found:"):
            sdist.warn(self, msg)

    def add_defaults(self):
        sdist.add_defaults(self)
        self.filelist.append(self.template)
        self.filelist.append(self.manifest)
        rcfiles = list(walk_revctrl())
        if rcfiles:
            self.filelist.extend(rcfiles)
        elif os.path.exists(self.manifest):
            self.read_manifest()
        ei_cmd = self.get_finalized_command('egg_info')
        self._add_egg_info(cmd=ei_cmd)
        self.filelist.include_pattern("*", prefix=ei_cmd.egg_info)

    def _add_egg_info(self, cmd):
        """
        Add paths for egg-info files for an external egg-base.

        The egg-info files are written to egg-base. If egg-base is
        outside the current working directory, this method
        searchs the egg-base directory for files to include
        in the manifest. Uses distutils.filelist.findall (which is
        really the version monkeypatched in by setuptools/__init__.py)
        to perform the search.

        Since findall records relative paths, prefix the returned
        paths with cmd.egg_base, so add_default's include_pattern call
        (which is looking for the absolute cmd.egg_info) will match
        them.
        """
        if cmd.egg_base == os.curdir:
            # egg-info files were already added by something else
            return

        discovered = distutils.filelist.findall(cmd.egg_base)
        resolved = (os.path.join(cmd.egg_base, path) for path in discovered)
        self.filelist.allfiles.extend(resolved)

    def prune_file_list(self):
        build = self.get_finalized_command('build')
        base_dir = self.distribution.get_fullname()
        self.filelist.exclude_pattern(None, prefix=build.build_base)
        self.filelist.exclude_pattern(None, prefix=base_dir)
        sep = re.escape(os.sep)
        self.filelist.exclude_pattern(r'(^|' + sep + r')(RCS|CVS|\.svn)' + sep,
                                      is_regex=1)


def write_file(filename, contents):
    """Create a file with the specified name and write 'contents' (a
    sequence of strings without line terminators) to it.
    """
    contents = "\n".join(contents)

    # assuming the contents has been vetted for utf-8 encoding
    contents = contents.encode("utf-8")

    with open(filename, "wb") as f:  # always write POSIX-style manifest
        f.write(contents)


def write_pkg_info(cmd, basename, filename):
    log.info("writing %s", filename)
    if not cmd.dry_run:
        metadata = cmd.distribution.metadata
        metadata.version, oldver = cmd.egg_version, metadata.version
        metadata.name, oldname = cmd.egg_name, metadata.name
        try:
            # write unescaped data to PKG-INFO, so older pkg_resources
            # can still parse it
            metadata.write_pkg_info(cmd.egg_info)
        finally:
            metadata.name, metadata.version = oldname, oldver

        safe = getattr(cmd.distribution, 'zip_safe', None)

        bdist_egg.write_safety_flag(cmd.egg_info, safe)


def warn_depends_obsolete(cmd, basename, filename):
    if os.path.exists(filename):
        log.warn(
            "WARNING: 'depends.txt' is not used by setuptools 0.6!\n"
            "Use the install_requires/extras_require setup() args instead."
        )


def _write_requirements(stream, reqs):
    lines = yield_lines(reqs or ())
    append_cr = lambda line: line + '\n'
    lines = map(append_cr, lines)
    stream.writelines(lines)


def write_requirements(cmd, basename, filename):
    dist = cmd.distribution
    data = six.StringIO()
    _write_requirements(data, dist.install_requires)
    extras_require = dist.extras_require or {}
    for extra in sorted(extras_require):
        data.write('\n[{extra}]\n'.format(**vars()))
        _write_requirements(data, extras_require[extra])
    cmd.write_or_delete_file("requirements", filename, data.getvalue())


def write_setup_requirements(cmd, basename, filename):
    data = StringIO()
    _write_requirements(data, cmd.distribution.setup_requires)
    cmd.write_or_delete_file("setup-requirements", filename, data.getvalue())


def write_toplevel_names(cmd, basename, filename):
    pkgs = dict.fromkeys(
        [
            k.split('.', 1)[0]
            for k in cmd.distribution.iter_distribution_names()
        ]
    )
    cmd.write_file("top-level names", filename, '\n'.join(sorted(pkgs)) + '\n')


def overwrite_arg(cmd, basename, filename):
    write_arg(cmd, basename, filename, True)


def write_arg(cmd, basename, filename, force=False):
    argname = os.path.splitext(basename)[0]
    value = getattr(cmd.distribution, argname, None)
    if value is not None:
        value = '\n'.join(value) + '\n'
    cmd.write_or_delete_file(argname, filename, value, force)


def write_entries(cmd, basename, filename):
    ep = cmd.distribution.entry_points

    if isinstance(ep, six.string_types) or ep is None:
        data = ep
    elif ep is not None:
        data = []
        for section, contents in sorted(ep.items()):
            if not isinstance(contents, six.string_types):
                contents = EntryPoint.parse_group(section, contents)
                contents = '\n'.join(sorted(map(str, contents.values())))
            data.append('[%s]\n%s\n\n' % (section, contents))
        data = ''.join(data)

    cmd.write_or_delete_file('entry points', filename, data, True)


def get_pkg_info_revision():
    """
    Get a -r### off of PKG-INFO Version in case this is an sdist of
    a subversion revision.
    """
    warnings.warn("get_pkg_info_revision is deprecated.", DeprecationWarning)
    if os.path.exists('PKG-INFO'):
        with io.open('PKG-INFO') as f:
            for line in f:
                match = re.match(r"Version:.*-r(\d+)\s*$", line)
                if match:
                    return int(match.group(1))
    return 0<|MERGE_RESOLUTION|>--- conflicted
+++ resolved
@@ -14,16 +14,7 @@
 import warnings
 import time
 
-<<<<<<< HEAD
 import six
-
-try:
-    from setuptools_svn import svn_utils
-except ImportError:
-    pass
-=======
-from setuptools.compat import basestring, PY3, StringIO
->>>>>>> 6bdbe895
 
 from setuptools import Command
 from setuptools.command.sdist import sdist
