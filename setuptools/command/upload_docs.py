--- conflicted
+++ resolved
@@ -23,19 +23,15 @@
 except ImportError:
     from setuptools.command.upload import upload
 
-<<<<<<< HEAD
 from setuptools.compat import httplib, urlparse, unicode, iteritems
 
-if sys.version_info >= (3,):
+_IS_PYTHON3 = sys.version > '3'
+
+if _IS_PYTHON3:
     errors = 'surrogateescape'
 else:
     errors = 'strict'
 
-=======
-from setuptools.compat import httplib, urlparse
-
-_IS_PYTHON3 = sys.version > '3'
->>>>>>> 5d9d3930
 
 # This is not just a replacement for byte literals
 # but works as a general purpose encoder
