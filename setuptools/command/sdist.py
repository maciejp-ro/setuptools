--- conflicted
+++ resolved
@@ -7,13 +7,7 @@
 from distutils.command.sdist import sdist as _sdist
 from distutils.util import convert_path
 from distutils import log
-<<<<<<< HEAD
-from glob import glob
-import os, re, sys, pkg_resources
-from glob import glob
 from setuptools import svn_utils
-=======
->>>>>>> 49ce8061
 
 READMES = ('README', 'README.rst', 'README.txt')
 
@@ -45,31 +39,10 @@
                 #postproc used to be used when the svn finder
                 #was an re_finder for calling unescape
                 path = postproc(path)
-<<<<<<< HEAD
             yield svn_utils.joinpath(dirname,path)
-
     def __call__(self, dirname=''):
         path = svn_utils.joinpath(dirname, self.path)
 
-=======
-            yield joinpath(dirname,path)
-    return find
-
-def joinpath(prefix,suffix):
-    if not prefix:
-        return suffix
-    return os.path.join(prefix,suffix)
-
-def walk_revctrl(dirname=''):
-    """Find all files under revision control"""
-    for ep in pkg_resources.iter_entry_points('setuptools.file_finders'):
-        for item in ep.load()(dirname):
-            yield item
-
-def _default_revctrl(dirname=''):
-    for path, finder in finders:
-        path = joinpath(dirname,path)
->>>>>>> 49ce8061
         if os.path.isfile(path):
             for path in self._finder(dirname,path):
                 if os.path.isfile(path):
@@ -78,60 +51,12 @@
                     for item in self.find(path):
                         yield item
 
-<<<<<<< HEAD
 
 def _default_revctrl(dirname=''):
     'Primary svn_cvs entry point'
     for finder in finders:
         for item in finder(dirname):
             yield item
-=======
-def externals_finder(dirname, filename):
-    """Find any 'svn:externals' directories"""
-    found = False
-    f = open(filename,'rt')
-    for line in iter(f.readline, ''):    # can't use direct iter!
-        parts = line.split()
-        if len(parts)==2:
-            kind,length = parts
-            data = f.read(int(length))
-            if kind=='K' and data=='svn:externals':
-                found = True
-            elif kind=='V' and found:
-                f.close()
-                break
-    else:
-        f.close()
-        return
-
-    for line in data.splitlines():
-        parts = line.split()
-        if parts:
-            yield joinpath(dirname, parts[0])
-
-
-entries_pattern = re.compile(r'name="([^"]+)"(?![^>]+deleted="true")', re.I)
-
-def entries_finder(dirname, filename):
-    f = open(filename,'rU')
-    data = f.read()
-    f.close()
-    if data.startswith('<?xml'):
-        for match in entries_pattern.finditer(data):
-            yield joinpath(dirname,unescape(match.group(1)))
-    else:
-        svnver=-1
-        try: svnver = int(data.splitlines()[0])
-        except: pass
-        if svnver<8:
-            log.warn("unrecognized .svn/entries format in %s", os.path.abspath(dirname))
-            return
-        for record in map(str.splitlines, data.split('\n\x0c\n')[1:]):
-            # subversion 1.6/1.5/1.4
-            if not record or len(record)>=6 and record[5]=="delete":
-                continue    # skip deleted
-            yield joinpath(dirname, record[0])
->>>>>>> 49ce8061
 
 
 finders = [
@@ -140,20 +65,7 @@
 ]
 
 
-<<<<<<< HEAD
-
-
-
-
-
-
-
-
-
-
-
-=======
->>>>>>> 49ce8061
+
 class sdist(_sdist):
     """Smart sdist that finds anything supported by revision control"""
 
