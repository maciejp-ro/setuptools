<<<<<<< HEAD
from .importer import VendorImporter

names = 'pkg_resources', 'six', 'packaging', 'appdirs'
=======
import sys


class VendorImporter:
    """
    A PEP 302 meta path importer for finding optionally-vendored
    or otherwise naturally-installed packages from root_name.
    """

    def __init__(self, root_name, vendored_names=(), vendor_pkg=None):
        self.root_name = root_name
        self.vendored_names = set(vendored_names)
        self.vendor_pkg = vendor_pkg or root_name.replace('extern', '_vendor')

    @property
    def search_path(self):
        """
        Search first the vendor package then as a natural package.
        """
        yield self.vendor_pkg + '.'
        yield ''

    def find_module(self, fullname, path=None):
        """
        Return self when fullname starts with root_name and the
        target module is one vendored through this importer.
        """
        root, base, target = fullname.partition(self.root_name + '.')
        if root:
            return
        if not any(map(target.startswith, self.vendored_names)):
            return
        return self

    def load_module(self, fullname):
        """
        Iterate over the search path to locate and load fullname.
        """
        root, base, target = fullname.partition(self.root_name + '.')
        for prefix in self.search_path:
            try:
                extant = prefix + target
                __import__(extant)
                mod = sys.modules[extant]
                sys.modules[fullname] = mod
                # mysterious hack:
                # Remove the reference to the extant package/module
                # on later Python versions to cause relative imports
                # in the vendor package to resolve the same modules
                # as those going through this importer.
                if sys.version_info > (3, 3):
                    del sys.modules[extant]
                return mod
            except ImportError:
                pass
        else:
            raise ImportError(
                "The '{target}' package is required; "
                "normally this is bundled with this package so if you get "
                "this warning, consult the packager of your "
                "distribution.".format(**locals())
            )

    def install(self):
        """
        Install this importer into sys.meta_path if not already present.
        """
        if self not in sys.meta_path:
            sys.meta_path.append(self)


names = 'six', 'packaging', 'pyparsing',
>>>>>>> 6c2bccf3
VendorImporter(__name__, names, 'setuptools._vendor').install()<|MERGE_RESOLUTION|>--- conflicted
+++ resolved
@@ -1,8 +1,3 @@
-<<<<<<< HEAD
-from .importer import VendorImporter
-
-names = 'pkg_resources', 'six', 'packaging', 'appdirs'
-=======
 import sys
 
 
@@ -75,5 +70,4 @@
 
 
 names = 'six', 'packaging', 'pyparsing',
->>>>>>> 6c2bccf3
 VendorImporter(__name__, names, 'setuptools._vendor').install()