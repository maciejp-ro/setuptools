--- conflicted
+++ resolved
@@ -440,47 +440,13 @@
         assert candidate == '#!"%s"\n' % self.exe_with_spaces
 
     @pytest.mark.xfail(
-        compat.PY3 and os.environ.get("LC_CTYPE") in ("C", "POSIX"),
+        six.PY3 and os.environ.get("LC_CTYPE") in ("C", "POSIX"),
         reason="Test fails in this locale on Python 3"
     )
     @mock.patch.dict(sys.modules, java=mock.Mock(lang=mock.Mock(System=
         mock.Mock(getProperty=mock.Mock(return_value="")))))
     @mock.patch('sys.platform', 'java1.5.0_13')
     def test_get_script_header_jython_workaround(self):
-<<<<<<< HEAD
-        # This test doesn't work with Python 3 in some locales
-        if six.PY3 and os.environ.get("LC_CTYPE") in (None, "C", "POSIX"):
-            return
-
-        class java:
-            class lang:
-                class System:
-                    @staticmethod
-                    def getProperty(property):
-                        return ""
-        sys.modules["java"] = java
-
-        platform = sys.platform
-        sys.platform = 'java1.5.0_13'
-        stdout, stderr = sys.stdout, sys.stderr
-        try:
-            # A mock sys.executable that uses a shebang line (this file)
-            exe = os.path.normpath(os.path.splitext(__file__)[0] + '.py')
-            assert (
-                get_script_header('#!/usr/local/bin/python', executable=exe)
-                ==
-                '#!/usr/bin/env %s\n' % exe
-            )
-
-            # Ensure we generate what is basically a broken shebang line
-            # when there's options, with a warning emitted
-            sys.stdout = sys.stderr = six.StringIO()
-            candidate = get_script_header('#!/usr/bin/python -x',
-                executable=exe)
-            assert candidate == '#!%s  -x\n' % exe
-            assert 'Unable to adapt shebang line' in sys.stdout.getvalue()
-            sys.stdout = sys.stderr = six.StringIO()
-=======
         # A mock sys.executable that uses a shebang line (this file)
         exe = os.path.normpath(os.path.splitext(__file__)[0] + '.py')
         header = get_script_header('#!/usr/local/bin/python', executable=exe)
@@ -495,7 +461,6 @@
             assert 'Unable to adapt shebang line' in stderr.getvalue()
 
         with contexts.quiet() as (stdout, stderr):
->>>>>>> 63c14c76
             candidate = get_script_header('#!/usr/bin/python',
                 executable=self.non_ascii_exe)
             assert candidate == '#!%s -x\n' % self.non_ascii_exe
