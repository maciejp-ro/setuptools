name: tests

on: [push, pull_request]

jobs:
  test:
    strategy:
      matrix:
<<<<<<< HEAD
        python: [3.6, 3.8, 3.9, pypy3]
=======
        python:
        - 3.6
        - 3.9
        - 3.10.0-alpha - 3.10.99
>>>>>>> 5a8384e5
        platform: [ubuntu-latest, macos-latest, windows-latest]
    runs-on: ${{ matrix.platform }}
    steps:
      - uses: actions/checkout@v2
      - name: Setup Python
        uses: actions/setup-python@v2
        with:
          python-version: ${{ matrix.python }}
      - name: Install tox
        run: |
          python -m pip install tox
      - name: Run tests
        run: tox

  release:
    needs: test
    if: github.event_name == 'push' && contains(github.ref, 'refs/tags/')
    runs-on: ubuntu-latest

    steps:
      - uses: actions/checkout@v2
      - name: Setup Python
        uses: actions/setup-python@v2
        with:
          python-version: 3.9
      - name: Install tox
        run: |
          python -m pip install tox
      - name: Release
        run: tox -e release
        env:
          TWINE_PASSWORD: ${{ secrets.PYPI_TOKEN }}
          GITHUB_TOKEN: ${{ secrets.GITHUB_TOKEN }}<|MERGE_RESOLUTION|>--- conflicted
+++ resolved
@@ -6,14 +6,11 @@
   test:
     strategy:
       matrix:
-<<<<<<< HEAD
-        python: [3.6, 3.8, 3.9, pypy3]
-=======
         python:
         - 3.6
         - 3.9
         - 3.10.0-alpha - 3.10.99
->>>>>>> 5a8384e5
+        - pypy3
         platform: [ubuntu-latest, macos-latest, windows-latest]
     runs-on: ${{ matrix.platform }}
     steps:
