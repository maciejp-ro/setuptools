"""distutils.command.install

Implements the Distutils 'install' command."""

import sys
import os
import contextlib

from distutils import log
from distutils.core import Command
from distutils.debug import DEBUG
from distutils.sysconfig import get_config_vars
from distutils.errors import DistutilsPlatformError
from distutils.file_util import write_file
from distutils.util import convert_path, subst_vars, change_root
from distutils.util import get_platform
from distutils.errors import DistutilsOptionError

from site import USER_BASE
from site import USER_SITE
HAS_USER_SITE = True

WINDOWS_SCHEME = {
    'purelib': '{base}/Lib/site-packages',
    'platlib': '{base}/Lib/site-packages',
    'include': '{base}/Include/{dist_name}',
    'scripts': '{base}/Scripts',
    'data'   : '{base}',
}

INSTALL_SCHEMES = {
    'unix_prefix': {
<<<<<<< HEAD
        'purelib': '{base}/lib/python{py_version_short}/site-packages',
        'platlib': '{platbase}/{platlibdir}/python{py_version_short}/site-packages',
        'include': '{base}/include/python{py_version_short}{abiflags}/{dist_name}',
        'scripts': '{base}/bin',
        'data'   : '{base}',
        },
    'unix_home': {
        'purelib': '{base}/lib/python',
        'platlib': '{base}/{platlibdir}/python',
        'include': '{base}/include/python/{dist_name}',
        'scripts': '{base}/bin',
        'data'   : '{base}',
=======
        'purelib': '$base/lib/$implementation_lower$py_version_short/site-packages',
        'platlib': '$platbase/$platlibdir/$implementation_lower$py_version_short/site-packages',
        'headers': '$base/include/$implementation_lower$py_version_short$abiflags/$dist_name',
        'scripts': '$base/bin',
        'data'   : '$base',
        },
    'unix_home': {
        'purelib': '$base/lib/$implementation_lower',
        'platlib': '$base/$platlibdir/$implementation_lower',
        'headers': '$base/include/$implementation_lower/$dist_name',
        'scripts': '$base/bin',
        'data'   : '$base',
>>>>>>> 5c836a50
        },
    'nt': WINDOWS_SCHEME,
    'pypy': {
        'purelib': '{base}/site-packages',
        'platlib': '{base}/site-packages',
        'include': '{base}/include/{dist_name}',
        'scripts': '{base}/bin',
        'data'   : '{base}',
        },
    'pypy_nt': {
        'purelib': '{base}/site-packages',
        'platlib': '{base}/site-packages',
        'include': '{base}/include/{dist_name}',
        'scripts': '{base}/Scripts',
        'data'   : '{base}',
        },
    }

# user site schemes
if HAS_USER_SITE:
    INSTALL_SCHEMES['nt_user'] = {
<<<<<<< HEAD
        'purelib': '{usersite}',
        'platlib': '{usersite}',
        'include': '{userbase}/Python{py_version_nodot}/Include/{dist_name}',
        'scripts': '{userbase}/Python{py_version_nodot}/Scripts',
        'data'   : '{userbase}',
        }

    INSTALL_SCHEMES['unix_user'] = {
        'purelib': '{usersite}',
        'platlib': '{usersite}',
        'include':
            '{userbase}/include/python{py_version_short}{abiflags}/{dist_name}',
        'scripts': '{userbase}/bin',
        'data'   : '{userbase}',
=======
        'purelib': '$usersite',
        'platlib': '$usersite',
        'headers': '$userbase/$implementation$py_version_nodot/Include/$dist_name',
        'scripts': '$userbase/$implementation$py_version_nodot/Scripts',
        'data'   : '$userbase',
        }

    INSTALL_SCHEMES['unix_user'] = {
        'purelib': '$usersite',
        'platlib': '$usersite',
        'headers':
            '$userbase/include/$implementation_lower$py_version_short$abiflags/$dist_name',
        'scripts': '$userbase/bin',
        'data'   : '$userbase',
>>>>>>> 5c836a50
        }

# The keys to an installation scheme; if any new types of files are to be
# installed, be sure to add an entry to every installation scheme above,
# and to SCHEME_KEYS here.
SCHEME_KEYS = ('purelib', 'platlib', 'include', 'scripts', 'data')


def _load_schemes():
    """
    Extend default schemes with schemes from sysconfig.
    """

    schemes = dict(INSTALL_SCHEMES)

    with contextlib.suppress(ImportError, AttributeError):
        import sysconfig
        sysconfig_schemes = {
            scheme: sysconfig.get_paths(scheme, expand=False)
            for scheme in sysconfig.get_scheme_names()
        }
        schemes.update(sysconfig_schemes)

    return schemes

def _get_implementation():
    if hasattr(sys, 'pypy_version_info'):
        return 'PyPy'
    else:
        return 'Python'


class install(Command):

    description = "install everything from build directory"

    user_options = [
        # Select installation scheme and set base director(y|ies)
        ('prefix=', None,
         "installation prefix"),
        ('exec-prefix=', None,
         "(Unix only) prefix for platform-specific files"),
        ('home=', None,
         "(Unix only) home directory to install under"),

        # Or, just set the base director(y|ies)
        ('install-base=', None,
         "base installation directory (instead of --prefix or --home)"),
        ('install-platbase=', None,
         "base installation directory for platform-specific files " +
         "(instead of --exec-prefix or --home)"),
        ('root=', None,
         "install everything relative to this alternate root directory"),

        # Or, explicitly set the installation scheme
        ('install-purelib=', None,
         "installation directory for pure Python module distributions"),
        ('install-platlib=', None,
         "installation directory for non-pure module distributions"),
        ('install-lib=', None,
         "installation directory for all module distributions " +
         "(overrides --install-purelib and --install-platlib)"),

        ('install-headers=', None,
         "installation directory for C/C++ headers"),
        ('install-scripts=', None,
         "installation directory for Python scripts"),
        ('install-data=', None,
         "installation directory for data files"),

        # Byte-compilation options -- see install_lib.py for details, as
        # these are duplicated from there (but only install_lib does
        # anything with them).
        ('compile', 'c', "compile .py to .pyc [default]"),
        ('no-compile', None, "don't compile .py files"),
        ('optimize=', 'O',
         "also compile with optimization: -O1 for \"python -O\", "
         "-O2 for \"python -OO\", and -O0 to disable [default: -O0]"),

        # Miscellaneous control options
        ('force', 'f',
         "force installation (overwrite any existing files)"),
        ('skip-build', None,
         "skip rebuilding everything (for testing/debugging)"),

        # Where to install documentation (eventually!)
        #('doc-format=', None, "format of documentation to generate"),
        #('install-man=', None, "directory for Unix man pages"),
        #('install-html=', None, "directory for HTML documentation"),
        #('install-info=', None, "directory for GNU info files"),

        ('record=', None,
         "filename in which to record list of installed files"),
        ]

    boolean_options = ['compile', 'force', 'skip-build']

    if HAS_USER_SITE:
        user_options.append(('user', None,
                             "install in user site-package '%s'" % USER_SITE))
        boolean_options.append('user')

    negative_opt = {'no-compile' : 'compile'}


    def initialize_options(self):
        """Initializes options."""
        # High-level options: these select both an installation base
        # and scheme.
        self.prefix = None
        self.exec_prefix = None
        self.home = None
        self.user = 0

        # These select only the installation base; it's up to the user to
        # specify the installation scheme (currently, that means supplying
        # the --install-{platlib,purelib,scripts,data} options).
        self.install_base = None
        self.install_platbase = None
        self.root = None

        # These options are the actual installation directories; if not
        # supplied by the user, they are filled in using the installation
        # scheme implied by prefix/exec-prefix/home and the contents of
        # that installation scheme.
        self.install_purelib = None     # for pure module distributions
        self.install_platlib = None     # non-pure (dists w/ extensions)
        self.install_include = None     # for C/C++ headers
        self.install_lib = None         # set to either purelib or platlib
        self.install_scripts = None
        self.install_data = None
        self.install_userbase = USER_BASE
        self.install_usersite = USER_SITE

        self.compile = None
        self.optimize = None

        # Deprecated
        # These two are for putting non-packagized distributions into their
        # own directory and creating a .pth file if it makes sense.
        # 'extra_path' comes from the setup file; 'install_path_file' can
        # be turned off if it makes no sense to install a .pth file.  (But
        # better to install it uselessly than to guess wrong and not
        # install it when it's necessary and would be used!)  Currently,
        # 'install_path_file' is always true unless some outsider meddles
        # with it.
        self.extra_path = None
        self.install_path_file = 1

        # 'force' forces installation, even if target files are not
        # out-of-date.  'skip_build' skips running the "build" command,
        # handy if you know it's not necessary.  'warn_dir' (which is *not*
        # a user option, it's just there so the bdist_* commands can turn
        # it off) determines whether we warn about installing to a
        # directory not in sys.path.
        self.force = 0
        self.skip_build = 0
        self.warn_dir = 1

        # These are only here as a conduit from the 'build' command to the
        # 'install_*' commands that do the real work.  ('build_base' isn't
        # actually used anywhere, but it might be useful in future.)  They
        # are not user options, because if the user told the install
        # command where the build directory is, that wouldn't affect the
        # build command.
        self.build_base = None
        self.build_lib = None

        # Not defined yet because we don't know anything about
        # documentation yet.
        #self.install_man = None
        #self.install_html = None
        #self.install_info = None

        self.record = None

    @property
    def install_headers(self):
        # for compatibility
        return self.install_include

    # -- Option finalizing methods -------------------------------------
    # (This is rather more involved than for most commands,
    # because this is where the policy for installing third-
    # party Python modules on various platforms given a wide
    # array of user input is decided.  Yes, it's quite complex!)

    def finalize_options(self):
        """Finalizes options."""
        # This method (and its helpers, like 'finalize_unix()',
        # 'finalize_other()', and 'select_scheme()') is where the default
        # installation directories for modules, extension modules, and
        # anything else we care to install from a Python module
        # distribution.  Thus, this code makes a pretty important policy
        # statement about how third-party stuff is added to a Python
        # installation!  Note that the actual work of installation is done
        # by the relatively simple 'install_*' commands; they just take
        # their orders from the installation directory options determined
        # here.

        # Check for errors/inconsistencies in the options; first, stuff
        # that's wrong on any platform.

        if ((self.prefix or self.exec_prefix or self.home) and
            (self.install_base or self.install_platbase)):
            raise DistutilsOptionError(
                   "must supply either prefix/exec-prefix/home or " +
                   "install-base/install-platbase -- not both")

        if self.home and (self.prefix or self.exec_prefix):
            raise DistutilsOptionError(
                  "must supply either home or prefix/exec-prefix -- not both")

        if self.user and (self.prefix or self.exec_prefix or self.home or
                self.install_base or self.install_platbase):
            raise DistutilsOptionError("can't combine user with prefix, "
                                       "exec_prefix/home, or install_(plat)base")

        # Next, stuff that's wrong (or dubious) only on certain platforms.
        if os.name != "posix":
            if self.exec_prefix:
                self.warn("exec-prefix option ignored on this platform")
                self.exec_prefix = None

        # Now the interesting logic -- so interesting that we farm it out
        # to other methods.  The goal of these methods is to set the final
        # values for the install_{lib,scripts,data,...}  options, using as
        # input a heady brew of prefix, exec_prefix, home, install_base,
        # install_platbase, user-supplied versions of
        # install_{purelib,platlib,lib,scripts,data,...}, and the
        # install schemes.  Phew!

        self.dump_dirs("pre-finalize_{unix,other}")

        if os.name == 'posix':
            self.finalize_unix()
        else:
            self.finalize_other()

        self.dump_dirs("post-finalize_{unix,other}()")

        # Expand configuration variables, tilde, etc. in self.install_base
        # and self.install_platbase -- that way, we can use $base or
        # $platbase in the other installation directories and not worry
        # about needing recursive variable expansion (shudder).

        py_version = sys.version.split()[0]
        (prefix, exec_prefix) = get_config_vars('prefix', 'exec_prefix')
        try:
            abiflags = sys.abiflags
        except AttributeError:
            # sys.abiflags may not be defined on all platforms.
            abiflags = ''
        self.config_vars = {'dist_name': self.distribution.get_name(),
                            'dist_version': self.distribution.get_version(),
                            'dist_fullname': self.distribution.get_fullname(),
                            'py_version': py_version,
                            'py_version_short': '%d.%d' % sys.version_info[:2],
                            'py_version_nodot': '%d%d' % sys.version_info[:2],
                            'sys_prefix': prefix,
                            'prefix': prefix,
                            'sys_exec_prefix': exec_prefix,
                            'exec_prefix': exec_prefix,
                            'abiflags': abiflags,
                            'platlibdir': getattr(sys, 'platlibdir', 'lib'),
                            'implementation_lower': _get_implementation().lower(),
                            'implementation': _get_implementation(),
                           }

        if HAS_USER_SITE:
            self.config_vars['userbase'] = self.install_userbase
            self.config_vars['usersite'] = self.install_usersite

        self.expand_basedirs()

        self.dump_dirs("post-expand_basedirs()")

        # Now define config vars for the base directories so we can expand
        # everything else.
        self.config_vars['base'] = self.install_base
        self.config_vars['platbase'] = self.install_platbase

        if DEBUG:
            from pprint import pprint
            print("config vars:")
            pprint(self.config_vars)

        # Expand "~" and configuration variables in the installation
        # directories.
        self.expand_dirs()

        self.dump_dirs("post-expand_dirs()")

        # Create directories in the home dir:
        if self.user:
            self.create_home_path()

        # Pick the actual directory to install all modules to: either
        # install_purelib or install_platlib, depending on whether this
        # module distribution is pure or not.  Of course, if the user
        # already specified install_lib, use their selection.
        if self.install_lib is None:
            if self.distribution.has_ext_modules(): # has extensions: non-pure
                self.install_lib = self.install_platlib
            else:
                self.install_lib = self.install_purelib


        # Convert directories from Unix /-separated syntax to the local
        # convention.
        self.convert_paths('lib', 'purelib', 'platlib',
                           'scripts', 'data', 'include',
                           'userbase', 'usersite')

        # Deprecated
        # Well, we're not actually fully completely finalized yet: we still
        # have to deal with 'extra_path', which is the hack for allowing
        # non-packagized module distributions (hello, Numerical Python!) to
        # get their own directories.
        self.handle_extra_path()
        self.install_libbase = self.install_lib # needed for .pth file
        self.install_lib = os.path.join(self.install_lib, self.extra_dirs)

        # If a new root directory was supplied, make all the installation
        # dirs relative to it.
        if self.root is not None:
            self.change_roots('libbase', 'lib', 'purelib', 'platlib',
                              'scripts', 'data', 'include')

        self.dump_dirs("after prepending root")

        # Find out the build directories, ie. where to install from.
        self.set_undefined_options('build',
                                   ('build_base', 'build_base'),
                                   ('build_lib', 'build_lib'))

        # Punt on doc directories for now -- after all, we're punting on
        # documentation completely!

    def dump_dirs(self, msg):
        """Dumps the list of user options."""
        if not DEBUG:
            return
        from distutils.fancy_getopt import longopt_xlate
        log.debug(msg + ":")
        for opt in self.user_options:
            opt_name = opt[0]
            if opt_name[-1] == "=":
                opt_name = opt_name[0:-1]
            if opt_name in self.negative_opt:
                opt_name = self.negative_opt[opt_name]
                opt_name = opt_name.translate(longopt_xlate)
                val = not getattr(self, opt_name)
            else:
                opt_name = opt_name.translate(longopt_xlate)
                val = getattr(self, opt_name)
            log.debug("  %s: %s", opt_name, val)

    def finalize_unix(self):
        """Finalizes options for posix platforms."""
        if self.install_base is not None or self.install_platbase is not None:
            if ((self.install_lib is None and
                 self.install_purelib is None and
                 self.install_platlib is None) or
                self.install_include is None or
                self.install_scripts is None or
                self.install_data is None):
                raise DistutilsOptionError(
                      "install-base or install-platbase supplied, but "
                      "installation scheme is incomplete")
            return

        if self.user:
            if self.install_userbase is None:
                raise DistutilsPlatformError(
                    "User base directory is not specified")
            self.install_base = self.install_platbase = self.install_userbase
            self.select_scheme("unix_user")
        elif self.home is not None:
            self.install_base = self.install_platbase = self.home
            self.select_scheme("unix_home")
        else:
            if self.prefix is None:
                if self.exec_prefix is not None:
                    raise DistutilsOptionError(
                          "must not supply exec-prefix without prefix")

                self.prefix = os.path.normpath(sys.prefix)
                self.exec_prefix = os.path.normpath(sys.exec_prefix)

            else:
                if self.exec_prefix is None:
                    self.exec_prefix = self.prefix

            self.install_base = self.prefix
            self.install_platbase = self.exec_prefix
            self.select_scheme("unix_prefix")

    def finalize_other(self):
        """Finalizes options for non-posix platforms"""
        if self.user:
            if self.install_userbase is None:
                raise DistutilsPlatformError(
                    "User base directory is not specified")
            self.install_base = self.install_platbase = self.install_userbase
            self.select_scheme(os.name + "_user")
        elif self.home is not None:
            self.install_base = self.install_platbase = self.home
            self.select_scheme("unix_home")
        else:
            if self.prefix is None:
                self.prefix = os.path.normpath(sys.prefix)

            self.install_base = self.install_platbase = self.prefix
            try:
                self.select_scheme(os.name)
            except KeyError:
                raise DistutilsPlatformError(
                      "I don't know how to install stuff on '%s'" % os.name)

    def select_scheme(self, name):
        """Sets the install directories by applying the install schemes."""
        # it's the caller's problem if they supply a bad name!
        if (hasattr(sys, 'pypy_version_info') and
                sys.version_info < (3, 8) and
                not name.endswith(('_user', '_home'))):
            if os.name == 'nt':
                name = 'pypy_nt'
            else:
                name = 'pypy'
        scheme = _load_schemes()[name]
        for key in SCHEME_KEYS:
            attrname = 'install_' + key
            if getattr(self, attrname) is None:
                setattr(self, attrname, scheme[key])

    def _expand_attrs(self, attrs):
        for attr in attrs:
            val = getattr(self, attr)
            if val is not None:
                if os.name == 'posix' or os.name == 'nt':
                    val = os.path.expanduser(val)
                val = subst_vars(val, self.config_vars)
                setattr(self, attr, val)

    def expand_basedirs(self):
        """Calls `os.path.expanduser` on install_base, install_platbase and
        root."""
        self._expand_attrs(['install_base', 'install_platbase', 'root'])

    def expand_dirs(self):
        """Calls `os.path.expanduser` on install dirs."""
        self._expand_attrs(['install_purelib', 'install_platlib',
                            'install_lib', 'install_include',
                            'install_scripts', 'install_data',])

    def convert_paths(self, *names):
        """Call `convert_path` over `names`."""
        for name in names:
            attr = "install_" + name
            setattr(self, attr, convert_path(getattr(self, attr)))

    def handle_extra_path(self):
        """Set `path_file` and `extra_dirs` using `extra_path`."""
        if self.extra_path is None:
            self.extra_path = self.distribution.extra_path

        if self.extra_path is not None:
            log.warn(
                "Distribution option extra_path is deprecated. "
                "See issue27919 for details."
            )
            if isinstance(self.extra_path, str):
                self.extra_path = self.extra_path.split(',')

            if len(self.extra_path) == 1:
                path_file = extra_dirs = self.extra_path[0]
            elif len(self.extra_path) == 2:
                path_file, extra_dirs = self.extra_path
            else:
                raise DistutilsOptionError(
                      "'extra_path' option must be a list, tuple, or "
                      "comma-separated string with 1 or 2 elements")

            # convert to local form in case Unix notation used (as it
            # should be in setup scripts)
            extra_dirs = convert_path(extra_dirs)
        else:
            path_file = None
            extra_dirs = ''

        # XXX should we warn if path_file and not extra_dirs? (in which
        # case the path file would be harmless but pointless)
        self.path_file = path_file
        self.extra_dirs = extra_dirs

    def change_roots(self, *names):
        """Change the install directories pointed by name using root."""
        for name in names:
            attr = "install_" + name
            setattr(self, attr, change_root(self.root, getattr(self, attr)))

    def create_home_path(self):
        """Create directories under ~."""
        if not self.user:
            return
        home = convert_path(os.path.expanduser("~"))
        for name, path in self.config_vars.items():
            if path.startswith(home) and not os.path.isdir(path):
                self.debug_print("os.makedirs('%s', 0o700)" % path)
                os.makedirs(path, 0o700)

    # -- Command execution methods -------------------------------------

    def run(self):
        """Runs the command."""
        # Obviously have to build before we can install
        if not self.skip_build:
            self.run_command('build')
            # If we built for any other platform, we can't install.
            build_plat = self.distribution.get_command_obj('build').plat_name
            # check warn_dir - it is a clue that the 'install' is happening
            # internally, and not to sys.path, so we don't check the platform
            # matches what we are running.
            if self.warn_dir and build_plat != get_platform():
                raise DistutilsPlatformError("Can't install when "
                                             "cross-compiling")

        # Run all sub-commands (at least those that need to be run)
        for cmd_name in self.get_sub_commands():
            self.run_command(cmd_name)

        if self.path_file:
            self.create_path_file()

        # write list of installed files, if requested.
        if self.record:
            outputs = self.get_outputs()
            if self.root:               # strip any package prefix
                root_len = len(self.root)
                for counter in range(len(outputs)):
                    outputs[counter] = outputs[counter][root_len:]
            self.execute(write_file,
                         (self.record, outputs),
                         "writing list of installed files to '%s'" %
                         self.record)

        sys_path = map(os.path.normpath, sys.path)
        sys_path = map(os.path.normcase, sys_path)
        install_lib = os.path.normcase(os.path.normpath(self.install_lib))
        if (self.warn_dir and
            not (self.path_file and self.install_path_file) and
            install_lib not in sys_path):
            log.debug(("modules installed to '%s', which is not in "
                       "Python's module search path (sys.path) -- "
                       "you'll have to change the search path yourself"),
                       self.install_lib)

    def create_path_file(self):
        """Creates the .pth file"""
        filename = os.path.join(self.install_libbase,
                                self.path_file + ".pth")
        if self.install_path_file:
            self.execute(write_file,
                         (filename, [self.extra_dirs]),
                         "creating %s" % filename)
        else:
            self.warn("path file '%s' not created" % filename)


    # -- Reporting methods ---------------------------------------------

    def get_outputs(self):
        """Assembles the outputs of all the sub-commands."""
        outputs = []
        for cmd_name in self.get_sub_commands():
            cmd = self.get_finalized_command(cmd_name)
            # Add the contents of cmd.get_outputs(), ensuring
            # that outputs doesn't contain duplicate entries
            for filename in cmd.get_outputs():
                if filename not in outputs:
                    outputs.append(filename)

        if self.path_file and self.install_path_file:
            outputs.append(os.path.join(self.install_libbase,
                                        self.path_file + ".pth"))

        return outputs

    def get_inputs(self):
        """Returns the inputs of all the sub-commands"""
        # XXX gee, this looks familiar ;-(
        inputs = []
        for cmd_name in self.get_sub_commands():
            cmd = self.get_finalized_command(cmd_name)
            inputs.extend(cmd.get_inputs())

        return inputs

    # -- Predicates for sub-command list -------------------------------

    def has_lib(self):
        """Returns true if the current distribution has any Python
        modules to install."""
        return (self.distribution.has_pure_modules() or
                self.distribution.has_ext_modules())

    def has_headers(self):
        """Returns true if the current distribution has any headers to
        install."""
        return self.distribution.has_headers()

    def has_scripts(self):
        """Returns true if the current distribution has any scripts to.
        install."""
        return self.distribution.has_scripts()

    def has_data(self):
        """Returns true if the current distribution has any data to.
        install."""
        return self.distribution.has_data_files()

    # 'sub_commands': a list of commands this command might have to run to
    # get its work done.  See cmd.py for more info.
    sub_commands = [('install_lib',     has_lib),
                    ('install_headers', has_headers),
                    ('install_scripts', has_scripts),
                    ('install_data',    has_data),
                    ('install_egg_info', lambda self:True),
                   ]<|MERGE_RESOLUTION|>--- conflicted
+++ resolved
@@ -30,33 +30,18 @@
 
 INSTALL_SCHEMES = {
     'unix_prefix': {
-<<<<<<< HEAD
-        'purelib': '{base}/lib/python{py_version_short}/site-packages',
-        'platlib': '{platbase}/{platlibdir}/python{py_version_short}/site-packages',
-        'include': '{base}/include/python{py_version_short}{abiflags}/{dist_name}',
+        'purelib': '{base}/lib/{implementation_lower}{py_version_short}/site-packages',
+        'platlib': '{platbase}/{platlibdir}/{implementation_lower}{py_version_short}/site-packages',
+        'include': '{base}/include/{implementation_lower}{py_version_short}{abiflags}/{dist_name}',
         'scripts': '{base}/bin',
         'data'   : '{base}',
         },
     'unix_home': {
-        'purelib': '{base}/lib/python',
-        'platlib': '{base}/{platlibdir}/python',
-        'include': '{base}/include/python/{dist_name}',
+        'purelib': '{base}/lib/{implementation_lower}',
+        'platlib': '{base}/{platlibdir}/{implementation_lower}',
+        'include': '{base}/include/{implementation_lower}/{dist_name}',
         'scripts': '{base}/bin',
         'data'   : '{base}',
-=======
-        'purelib': '$base/lib/$implementation_lower$py_version_short/site-packages',
-        'platlib': '$platbase/$platlibdir/$implementation_lower$py_version_short/site-packages',
-        'headers': '$base/include/$implementation_lower$py_version_short$abiflags/$dist_name',
-        'scripts': '$base/bin',
-        'data'   : '$base',
-        },
-    'unix_home': {
-        'purelib': '$base/lib/$implementation_lower',
-        'platlib': '$base/$platlibdir/$implementation_lower',
-        'headers': '$base/include/$implementation_lower/$dist_name',
-        'scripts': '$base/bin',
-        'data'   : '$base',
->>>>>>> 5c836a50
         },
     'nt': WINDOWS_SCHEME,
     'pypy': {
@@ -78,11 +63,10 @@
 # user site schemes
 if HAS_USER_SITE:
     INSTALL_SCHEMES['nt_user'] = {
-<<<<<<< HEAD
         'purelib': '{usersite}',
         'platlib': '{usersite}',
-        'include': '{userbase}/Python{py_version_nodot}/Include/{dist_name}',
-        'scripts': '{userbase}/Python{py_version_nodot}/Scripts',
+        'include': '{userbase}/{implementation}{py_version_nodot}/Include/{dist_name}',
+        'scripts': '{userbase}/{implementation}{py_version_nodot}/Scripts',
         'data'   : '{userbase}',
         }
 
@@ -90,25 +74,9 @@
         'purelib': '{usersite}',
         'platlib': '{usersite}',
         'include':
-            '{userbase}/include/python{py_version_short}{abiflags}/{dist_name}',
+            '{userbase}/include/{implementation_lower}{py_version_short}{abiflags}/{dist_name}',
         'scripts': '{userbase}/bin',
         'data'   : '{userbase}',
-=======
-        'purelib': '$usersite',
-        'platlib': '$usersite',
-        'headers': '$userbase/$implementation$py_version_nodot/Include/$dist_name',
-        'scripts': '$userbase/$implementation$py_version_nodot/Scripts',
-        'data'   : '$userbase',
-        }
-
-    INSTALL_SCHEMES['unix_user'] = {
-        'purelib': '$usersite',
-        'platlib': '$usersite',
-        'headers':
-            '$userbase/include/$implementation_lower$py_version_short$abiflags/$dist_name',
-        'scripts': '$userbase/bin',
-        'data'   : '$userbase',
->>>>>>> 5c836a50
         }
 
 # The keys to an installation scheme; if any new types of files are to be
