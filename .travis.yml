--- conflicted
+++ resolved
@@ -8,13 +8,8 @@
   - pypy
 # command to run tests
 script:
-<<<<<<< HEAD
  - export PYTHONPATH=`pwd`/six-*.egg
- # testing fix for https://bitbucket.org/hpk42/pytest/issue/555
- - pip install --pre -i https://devpi.net/hpk/dev/ --upgrade pytest
-=======
  - python setup.py egg_info
->>>>>>> 2c33dad0
  - python setup.py test
  - python setup.py ptr
  - python ez_setup.py --version 5.4.1