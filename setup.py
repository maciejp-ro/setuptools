--- conflicted
+++ resolved
@@ -107,53 +107,6 @@
                 f.close()
 
 
-<<<<<<< HEAD
-# return contents of reStructureText file with linked issue references
-def _linkified(rst_path):
-    bitroot = 'http://bitbucket.org/tarek/distribute'
-    revision = re.compile(r'\b(issue\s+#?\d+)\b', re.M | re.I)
-
-    rst_file = open(rst_path)
-    rst_content = rst_file.read()
-    rst_file.close()
-
-    anchors = revision.findall(rst_content) # ['Issue #43', ...]
-    anchors = sorted(set(anchors))
-    rst_content = revision.sub(r'`\1`_', rst_content)
-    rst_content += "\n"
-    for x in anchors:
-        issue = re.findall(r'\d+', x)[0]
-        rst_content += '.. _`%s`: %s/issue/%s\n' % (x, bitroot, issue)
-    rst_content += "\n"
-    return rst_content
-=======
-# if we are installing Distribute using "python setup.py install"
-# we need to get setuptools out of the way
-def _easy_install_marker():
-    return (len(sys.argv) == 5 and sys.argv[2] == 'bdist_egg' and
-            sys.argv[3] == '--dist-dir' and 'egg-dist-tmp-' in sys.argv[-1])
-
-def _buildout_marker():
-    command = os.environ.get('_')
-    if command:
-        return 'buildout' in os.path.basename(command)
-
-def _being_installed():
-    if os.environ.get('DONT_PATCH_SETUPTOOLS') is not None:
-        return False
-    if _buildout_marker():
-        # Installed by buildout, don't mess with a global setuptools.
-        return False
-    # easy_install marker
-    if "--help" in sys.argv[1:] or "-h" in sys.argv[1:]: # Don't bother doing anything if they're just asking for help
-        return False
-    return  'install' in sys.argv[1:] or _easy_install_marker()
-
-if _being_installed():
-    from distribute_setup import _before_install
-    _before_install()
->>>>>>> 068ab0e3
-
 readme_file = open('README.txt')
 # the release script adds hyperlinks to issues
 if os.path.exists('CHANGES (links).txt'):
