--- conflicted
+++ resolved
@@ -68,13 +68,9 @@
 commands =
 	python -m bootstrap
 	python -c "import path; path.Path('dist').rmtree_p()"
-<<<<<<< HEAD
 	# unset tag_build and tag_date pypa/setuptools#2500
 	python setup.py egg_info -Db "" saveopts
-	python -m pep517.build .
-=======
 	python -m build
->>>>>>> 0df40810
 	python -m twine upload dist/*
 	python -m jaraco.develop.create-github-release
 	python -m jaraco.tidelift.publish-release-notes
