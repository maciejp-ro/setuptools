--- conflicted
+++ resolved
@@ -2,11 +2,7 @@
 #
 # To run Tox against all supported Python interpreters, you can set:
 #
-<<<<<<< HEAD
-# export TOXENV='py2{6,7},py3{3,4,5,6},pypy,pypy3'
-=======
-# export TOXENV='py27,py3{3,4,5,6},pypy'
->>>>>>> c6fe76cb
+# export TOXENV='py27,py3{3,4,5,6},pypy,pypy3'
 
 [testenv]
 deps=-rtests/requirements.txt
